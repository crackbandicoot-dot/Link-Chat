import os
import sys
import threading
import time
import asyncio
from typing import Optional, List, Dict
from ..utils.helpers import log_message, get_network_interfaces, format_file_size
from ..utils.constants import *
from ..core.raw_socket_manager import raw_socket_manager
from ..networking.discovery import DeviceDiscovery
from ..networking.messaging import MessageService
from ..networking.file_transfer import FileTransferService
from ..observer.observer import  Observer
from ..DTOS.message import Message
from ..DTOS.file import File


class ConsoleInterface(Observer):
    """
    Interfaz de consola principal para Link-Chat
    Implementa el patrón Observer para recibir notificaciones de dispositivos, mensajes y archivos
    """
    
    def __init__(self):
        """Inicializa la interfaz de consola"""
        self.socket_manager = None
        self.device_discovery = None
        self.message_service = None
        self.file_service = None
        self.is_running = False
        self.input_thread = None
        self.received_messages = []
        self.received_files = []
        self.display_lock = threading.Lock()  # Para thread-safe console updates
        
    def start(self) -> None:
        """Inicia la interfaz de consola"""
        self.show_welcome()
        
        # Seleccionar interfaz de red
        interface = self.select_network_interface()
        if not interface:
            print("❌ No se pudo seleccionar una interfaz de red.")
            return
        
        # Inicializar componentes
        if not self.initialize_components(interface):
            print("❌ Error inicializando componentes de red.")
            return
        
        # Mostrar menú principal
        self.main_menu()
    
    def show_welcome(self) -> None:
        """Muestra la pantalla de bienvenida"""
        os.system('cls' if os.name == 'nt' else 'clear')
        print("LINK-CHAT")
        print("="*48)
        print("Mensajeria y Transferencia de Archivos")
        print("="*48)
        print()
        print("🚀 Iniciando Link-Chat...")
        print("⚠️  Nota: Esta aplicación requiere permisos de administrador")
        print()
    
    def select_network_interface(self) -> Optional[str]:
        """
        Permite al usuario seleccionar una interfaz de red
        
        Returns:
            Optional[str]: Nombre de la interfaz seleccionada
        """
        interfaces = get_network_interfaces()
        
        if not interfaces:
            print("❌ No se encontraron interfaces de red disponibles.")
            return None
        
        print("🔌 Interfaces de red disponibles:")
        print()
        
        for i, interface in enumerate(interfaces, 1):
            print(f"  {i}. {interface}")
        
        print()
        
        while True:
            try:
                choice = input(f"Seleccione una interfaz (1-{len(interfaces)}) [1]: ").strip()
                
                if not choice:
                    choice = "1"
                
                index = int(choice) - 1
                
                if 0 <= index < len(interfaces):
                    selected = interfaces[index]
                    print(f"✅ Interfaz seleccionada: {selected}")
                    return selected
                else:
                    print(f"❌ Opción inválida. Seleccione entre 1 y {len(interfaces)}")
                    
            except ValueError:
                print("❌ Por favor ingrese un número válido.")
            except KeyboardInterrupt:
                print("\n👋 Saliendo...")
                sys.exit(0)
    
    def initialize_components(self, interface: str) -> bool:
        """
        Inicializa todos los componentes de red
        
        Args:
            interface: Interfaz de red a usar
            
        Returns:
            bool: True si se inicializó correctamente
        """
        #try:
        print(f"\n🔧 Inicializando componentes en {interface}...")
        
        # Inicializar socket manager
        self.socket_manager = raw_socket_manager(interface)
        self.socket_manager.start_reciving()
           
        # Inicializar descubrimiento de dispositivos
        self.device_discovery = DeviceDiscovery(self.socket_manager)
        self.device_discovery.attach(self)  # Console observa cambios de dispositivos
        self.device_discovery.start_discovery()
        
        # Inicializar servicio de mensajes
        self.message_service = MessageService(self.socket_manager)
        self.socket_manager.attach(self.message_service)  # MessageService observa tramas
        self.message_service.attach(self)  # Console observa mensajes recibidos
        
        # Inicializar servicio de archivos
        self.file_service = FileTransferService(self.socket_manager)
        self.socket_manager.attach(self.file_service)  # FileService observa tramas
        self.file_service.attach(self)  # Console observa archivos recibidos
        self.is_running = True
        
        print("✅ Componentes inicializados correctamente")
<<<<<<< HEAD
        print(f"📡 MAC local: {self.socket_manager.get_get_local_mac()()}")
=======
        print(f"📡 MAC local: {self.socket_manager.get_local_mac()}")
>>>>>>> f6fd934c
        print()
        
        return True
            
        #except Exception as e:
        #    log_message("INFO", "Error inicializando componentes")
    
        
    # Observer pattern implementation
    def update(self, data) -> None:
        """
        Implementación del patrón Observer para recibir notificaciones
        de dispositivos, mensajes y archivos

        Args:
            data: Puede ser Dict (dispositivos), Message (mensajes) o File (archivos)
        """
        with self.display_lock:
            if isinstance(data, dict) and 'mac' in data:
                # Notificación de dispositivo
                self._handle_device_update(data)
            elif hasattr(data, 'sender_mac') and hasattr(data, 'text'):
                # Notificación de mensaje (Message object)
                self._handle_message_update(data)
            elif hasattr(data, 'name') and hasattr(data, 'size'):
                # Notificación de archivo (File object)
                self._handle_file_update(data)
    
    def _handle_device_update(self, device_data: Dict) -> None:
        """Maneja actualizaciones de dispositivos - SIMPLIFICADO"""
        mac = device_data['mac']
        action = device_data['action']
        
        # ✅ Solo mostrar notificaciones, no duplicar datos
        if action == 'discovered':
            self._show_notification(f"🔍 Nuevo dispositivo descubierto: {mac}")
        elif action == 'disconnected':
            self._show_notification(f"📴 Dispositivo desconectado: {mac}")
        # 'updated' actions no necesitan notificación en consola
    
    def _handle_message_update(self, message: Message) -> None:
        """Maneja mensajes recibidos"""
        self.received_messages.append(message)
        self._show_notification(f"💬 Mensaje de {message.sender_mac}: {message.text[:50]}...")
    
    def _handle_file_update(self, file: File) -> None:
        """Maneja archivos recibidos"""
        self.received_files.append(file)
        self._show_notification(f"📁 Archivo recibido: {file.name}")
    
    def _show_notification(self, message: str) -> None:
        """Muestra notificaciones en tiempo real"""
        # Solo mostrar si no estamos en un menú activo
        print(f"\n{message}")
        print("Presione Enter para continuar...")
    
    def main_menu(self) -> None:
        """Muestra y maneja el menú principal"""
        while self.is_running:
            try:
                self.show_main_menu()
                choice = input("\nSeleccione una opción: ").strip()
                
                if choice == "1":
                    self.messaging_menu()
                elif choice == "2":
                    self.file_transfer_menu()
                elif choice == "3":
                    self.show_discovered_devices()
                elif choice == "4":
                    self.show_network_info()
                elif choice == "0":
                    self.shutdown()
                    break
                else:
                    print("❌ Opción inválida. Intente de nuevo.")
                    time.sleep(1)
                    
            except KeyboardInterrupt:
                print("\n👋 Saliendo...")
                self.shutdown()
                break
            except Exception as e:
                log_message("ERROR", f"Error en menú principal: {e}")
                time.sleep(2)
    
    def show_main_menu(self) -> None:
        """Muestra el menú principal"""
        os.system('cls' if os.name == 'nt' else 'clear')
        
        print("LINK-CHAT MENU")
        print("="*50)
        print("1. Mensajeria")
        print("2. Transferencia de Archivos")
        print("3. Dispositivos Descubiertos")
        print("4. Informacion de Red")
        print("0. Salir")
        print("="*50)
        
        # Mostrar estado
        device_count = len(self.device_discovery.discovered_devices) if self.device_discovery else 0
        print(f"\n📊 Estado: {device_count} dispositivos descubiertos")
        
<<<<<<< HEAD
        if self.socket_manager and self.socket_manager.get_local_mac():
            print(f"📡 MAC local: {self.socket_manager.get_local_mac()}")
=======
       
>>>>>>> f6fd934c
    
    def messaging_menu(self) -> None:
        """Menú de mensajería"""
        while True:
            os.system('cls' if os.name == 'nt' else 'clear')
            print("╔" + "="*40 + "╗")
            print("║           MENSAJERÍA                      ║")
            print("╚" + "="*40 + "╝")
            print()
            
            print("1. 📤 Enviar mensaje a dispositivo")
            print("2. 📢 Enviar mensaje broadcast")
            print("3. 📥 Ver mensajes recibidos")
            print("0. ⬅️  Volver al menú principal")
            print()
            
            choice = input("Seleccione una opción: ").strip()
            
            if choice == "1":
                self.send_message_to_device()
            elif choice == "2":
                self.send_broadcast_message()
            elif choice == "3":
                self.show_received_messages()
            elif choice == "0":
                break
            else:
                print("❌ Opción inválida")
                time.sleep(1)
    
    def file_transfer_menu(self) -> None:
        """Menú de transferencia de archivos"""
        while True:
            os.system('cls' if os.name == 'nt' else 'clear')
            print("╔" + "="*45 + "╗")
            print("║         TRANSFERENCIA DE ARCHIVOS        ║")
            print("╚" + "="*45 + "╝")
            print()
            
            print("1. 📤 Enviar archivo")
            print("2. 📥 Ver historial de transferencias")
            print("0. ⬅️  Volver al menú principal")
            print()
            
            choice = input("Seleccione una opción: ").strip()
            
            if choice == "1":
                self.send_file()
            elif choice == "2":
                self.show_transfer_historial()
            elif choice == "0":
                break
            else:
                print("❌ Opción inválida")
                time.sleep(1)
    
    def show_discovered_devices(self) -> None:
        """Muestra los dispositivos descubiertos - USA DeviceDiscovery"""
        os.system('cls' if os.name == 'nt' else 'clear')
        print("╔" + "="*50 + "╗")
        print("║           DISPOSITIVOS DESCUBIERTOS           ║")
        print("╚" + "="*50 + "╝")
        print()
        
        # ✅ Obtener datos desde DeviceDiscovery (fuente única)
        if not self.device_discovery or not self.device_discovery.discovered_devices:
            print("🔍 No se han descubierto dispositivos aún...")
            print("   El descubrimiento automático está en progreso.")
        else:
            devices = self.device_discovery.discovered_devices
            print(f"📱 {len(devices)} dispositivos encontrados:")
            print()
            
            for i, (mac, info) in enumerate(devices.items(), 1):
                status = "🟢 Activo" if info.get('active', False) else "🔴 Inactivo"
                last_seen = info.get('last_seen', 'Desconocido')
                print(f"  {i}. MAC: {mac}")
                print(f"     Estado: {status}")
                print(f"     Última vez visto: {last_seen}")
                print()
        
        input("\nPresione Enter para continuar...")
    
    def show_network_info(self) -> None:
        """Muestra información de la red"""
        os.system('cls' if os.name == 'nt' else 'clear')
        print("╔" + "="*45 + "╗")
        print("║          INFORMACIÓN DE RED              ║")
        print("╚" + "="*45 + "╝")
        print()
        
        if self.socket_manager:
            print(f"🔌 Interfaz: {self.socket_manager.interface}")
            print(f"📡 MAC local: {self.socket_manager.get_local_mac()}")
            print(f"🌐 Protocolo: Link-Chat v{PROTOCOL_VERSION}")
            print(f"🔢 EtherType: 0x{ETHERTYPE_LINKCHAT:04X}")
        
        print()  
        input("\nPresione Enter para continuar...")
    
    def send_message_to_device(self) -> None:
        """Envía un mensaje a un dispositivo específico - USA DeviceDiscovery"""
        if not self.device_discovery or not self.device_discovery.discovered_devices:
            print("❌ No hay dispositivos descubiertos para enviar mensajes.")
            input("Presione Enter para continuar...")
            return
        devices = list(self.device_discovery.discovered_devices.keys())
        
        # Mostrar dispositivos disponibles
        print("📱 Dispositivos disponibles:")
        for i, mac in enumerate(devices, 1):
            info = self.device_discovery.discovered_devices[mac]
            status = "🟢" if info.get('active', False) else "🔴"
            print(f"  {i}. {mac} {status}")
        
        try:
            choice = int(input(f"\nSeleccione dispositivo (1-{len(devices)}): ")) - 1
            if 0 <= choice < len(devices):
                target_mac = devices[choice]
                message = input("Ingrese el mensaje: ")
                
                if message.strip():
                    # Enviar mensaje usando MessageService
                    import asyncio
                    success = asyncio.run(self.message_service.send_message(target_mac, message))
                    if success:
                        print("✅ Mensaje enviado correctamente")
                    else:
                        print("❌ Error enviando mensaje")
                else:
                    print("❌ Mensaje vacío")
            else:
                print("❌ Selección inválida")
                
        except ValueError:
            print("❌ Ingrese un número válido")
        except Exception as e:
            print(f"❌ Error: {e}")
        
        input("Presione Enter para continuar...")
    
    def send_broadcast_message(self) -> None:
        """Envía un mensaje broadcast a todos los dispositivos"""
        message = input("Ingrese el mensaje broadcast: ")
        
        if message.strip():
            import asyncio
            if asyncio.run(self.message_service.send_message(BROADCAST_MAC, message)):
                print(f"✅ Mensaje enviado")
            else:
                print("❌ Error enviando mensaje broadcast")
        else:
            print("❌ Mensaje vacío")
        
        input("Presione Enter para continuar...")
    
    def send_file(self) -> None:
        """Envía un archivo a un dispositivo - USA DeviceDiscovery"""
        # ✅ Obtener devices desde DeviceDiscovery
        if not self.device_discovery or not self.device_discovery.discovered_devices:
            print("❌ No hay dispositivos descubiertos.")
            input("Presione Enter para continuar...")
            return
        
        # Seleccionar archivo
        filepath = input("Ingrese la ruta del archivo: ").strip().strip('"')
        
        if not os.path.exists(filepath):
            print("❌ El archivo no existe")
            input("Presione Enter para continuar...")
            return
        
        if not os.path.isfile(filepath):
            print("❌ La ruta no es un archivo válido")
            input("Presione Enter para continuar...")
            return
        
        # Mostrar información del archivo
        file_size = os.path.getsize(filepath)
        print(f"📁 Archivo: {os.path.basename(filepath)}")
        print(f"📏 Tamaño: {format_file_size(file_size)}")
        
        # ✅ Usar DeviceDiscovery como fuente única
        devices = list(self.device_discovery.discovered_devices.keys())
        
        # Seleccionar dispositivo destino
        print("\n📱 Dispositivos disponibles:")
        for i, mac in enumerate(devices, 1):
            info = self.device_discovery.discovered_devices[mac]
            status = "🟢" if info.get('active', False) else "🔴"
            print(f"  {i}. {mac} {status}")
        
        try:
            choice = int(input(f"\nSeleccione dispositivo (1-{len(devices)}): ")) - 1
            if 0 <= choice < len(devices):
                target_mac = devices[choice]
                
                print(f"\n📤 Iniciando transferencia a {target_mac}...")
                try:
                    success = asyncio.run(self.file_transfer_service.send_file(target_mac, filepath))
                    
                    if success:
                        print("✅ Transferencia iniciada")
                    else:
                        print("❌ Error iniciando transferencia")
                except Exception as e:
                    print(f"❌ Error en transferencia: {e}")
            else:
                print("❌ Selección inválida")
                
        except ValueError:
            print("❌ Ingrese un número válido")
        except Exception as e:
            print(f"❌ Error: {e}")
        
        input("Presione Enter para continuar...")
    
    def show_received_messages(self) -> None:
        """Muestra los mensajes recibidos"""
        os.system('cls' if os.name == 'nt' else 'clear')
        print("╔" + "="*50 + "╗")
        print("║           MENSAJES RECIBIDOS                  ║")
        print("╚" + "="*50 + "╝")
        print()
        
        if not self.received_messages:
            print("📭 No hay mensajes recibidos aún...")
        else:
            print(f"📬 {len(self.received_messages)} mensajes recibidos:")
            print()
            
            for i, message in enumerate(self.received_messages[-10:], 1):  # Mostrar últimos 10
                print(f"  {i}. De: {message.sender_mac}")
                print(f"     📝 {message.text}")
                print()
        
        input("Presione Enter para continuar...")
    
    def show_transfer_historial(self) -> None:
        """Muestra el historial de transferencias"""
        os.system('cls' if os.name == 'nt' else 'clear')
        print("╔" + "="*50 + "╗")
        print("║        ARCHIVOS RECIBIDOS                     ║")
        print("╚" + "="*50 + "╝")
        print()
        
        if not self.received_files:
            print("📭 No hay archivos recibidos aún...")
        else:
            print(f"📬 {len(self.received_files)} archivos recibidos:")
            print()
            
            for i, file in enumerate(self.received_files, 1):
                print(f"  {i}. 📁 {file.name}")
            print()
        
        input("Presione Enter para continuar...")
    
    def shutdown(self) -> None:
        """Cierra la aplicación limpiamente"""
        print("\n� Cerrando Link-Chat...")
        
        self.is_running = False
        
        # Detener servicios
        if self.device_discovery:
            self.device_discovery.stop()
        
        # Cerrar socket manager
        if self.socket_manager:
            self.socket_manager.close_socket()
        
        print("✅ Link-Chat cerrado correctamente")
        sys.exit(0)
<|MERGE_RESOLUTION|>--- conflicted
+++ resolved
@@ -140,11 +140,7 @@
         self.is_running = True
         
         print("✅ Componentes inicializados correctamente")
-<<<<<<< HEAD
-        print(f"📡 MAC local: {self.socket_manager.get_get_local_mac()()}")
-=======
         print(f"📡 MAC local: {self.socket_manager.get_local_mac()}")
->>>>>>> f6fd934c
         print()
         
         return True
@@ -248,12 +244,7 @@
         device_count = len(self.device_discovery.discovered_devices) if self.device_discovery else 0
         print(f"\n📊 Estado: {device_count} dispositivos descubiertos")
         
-<<<<<<< HEAD
-        if self.socket_manager and self.socket_manager.get_local_mac():
-            print(f"📡 MAC local: {self.socket_manager.get_local_mac()}")
-=======
        
->>>>>>> f6fd934c
     
     def messaging_menu(self) -> None:
         """Menú de mensajería"""
